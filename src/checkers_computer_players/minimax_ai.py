--- conflicted
+++ resolved
@@ -46,8 +46,6 @@
 # 1 = True  = AI (Us) = MAX = 1, 3
 
 
-<<<<<<< HEAD
-=======
 class MinimaxWithID(Minimax[State, Action]):
     """Minimax with ID."""
 
@@ -303,7 +301,6 @@
         return cls.minimax(state, final_depth)
 
 
->>>>>>> 6a2bdbd3
 class MinimaxPlayer(RemoteState):
     """Minimax Player."""
 
