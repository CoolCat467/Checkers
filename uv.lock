--- conflicted
+++ resolved
@@ -135,11 +135,7 @@
     { name = "codespell", marker = "extra == 'tools'", specifier = ">=2.3.0" },
     { name = "coverage", marker = "extra == 'tests'", specifier = ">=7.2.5" },
     { name = "exceptiongroup", marker = "python_full_version < '3.11'" },
-<<<<<<< HEAD
-    { name = "libcomponent", specifier = "~=0.0.1" },
-=======
     { name = "libcomponent", specifier = "~=0.0.3" },
->>>>>>> 778e3de5
     { name = "mypy", marker = "extra == 'tests'", specifier = ">=1.14.1" },
     { name = "mypy-extensions", specifier = ">=1.0.0" },
     { name = "pygame", specifier = "~=2.6.0" },
